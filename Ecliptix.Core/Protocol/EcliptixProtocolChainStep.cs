--- conflicted
+++ resolved
@@ -23,7 +23,7 @@
     private bool _disposed;
 
     private readonly SortedDictionary<uint, EcliptixMessageKey> _messageKeys;
-
+    
     private EcliptixProtocolChainStep(
         ChainStepType stepType,
         SodiumSecureMemoryHandle chainKeyHandle,
@@ -59,7 +59,6 @@
         byte[]? dhPubKeyBytes = proto.DhPublicKey.ToByteArray();
 
         // Log restored keys
-<<<<<<< HEAD
         if (Log.IsEnabled(LogEventLevel.Debug))
         {
             Log.Debug("[EcliptixProtocolChainStep] Restoring from Proto State (StepType: {StepType}):", stepType);
@@ -68,27 +67,13 @@
             Log.Debug("  DH Public Key: {DhPubKey}", dhPubKeyBytes != null ? Convert.ToHexString(dhPubKeyBytes) : "<null>");
             Log.Debug("  Current Index: {CurrentIndex}", proto.CurrentIndex);
         }
-=======
-        Console.WriteLine($"[EcliptixProtocolChainStep] Restoring from Proto State (StepType: {stepType}):");
-        Console.WriteLine($"  Chain Key: {Convert.ToHexString(chainKeyBytes)}");
-        Console.WriteLine(
-            $"  DH Private Key: {(dhPrivKeyBytes != null ? Convert.ToHexString(dhPrivKeyBytes) : "<null>")}");
-        Console.WriteLine(
-            $"  DH Public Key: {(dhPubKeyBytes != null ? Convert.ToHexString(dhPubKeyBytes) : "<null>")}");
-        Console.WriteLine($"  Current Index: {proto.CurrentIndex}");
->>>>>>> da35fc06
 
         Result<EcliptixProtocolChainStep, EcliptixProtocolFailure> createResult =
             Create(stepType, chainKeyBytes, dhPrivKeyBytes, dhPubKeyBytes);
         if (createResult.IsErr)
         {
-<<<<<<< HEAD
             if (Log.IsEnabled(LogEventLevel.Debug))
                 Log.Debug("[EcliptixProtocolChainStep] Error creating chain step from proto: {Message}", createResult.UnwrapErr().Message);
-=======
-            Console.WriteLine(
-                $"[EcliptixProtocolChainStep] Error creating chain step from proto: {createResult.UnwrapErr().Message}");
->>>>>>> da35fc06
             return createResult;
         }
 
@@ -134,13 +119,8 @@
         {
             chainKeyBytes = _chainKeyHandle.ReadBytes(Constants.X25519KeySize).Unwrap();
             // Log initial chain key
-<<<<<<< HEAD
             if (Log.IsEnabled(LogEventLevel.Debug))
                 Log.Debug("[EcliptixProtocolChainStep] Current Chain Key at index {CurrentIndex}: {ChainKey}", currentIndex, Convert.ToHexString(chainKeyBytes));
-=======
-            Console.WriteLine(
-                $"[EcliptixProtocolChainStep] Current Chain Key at index {currentIndex}: {Convert.ToHexString(chainKeyBytes)}");
->>>>>>> da35fc06
 
             Span<byte> currentChainKey = stackalloc byte[Constants.X25519KeySize];
             chainKeyBytes.CopyTo(currentChainKey);
@@ -176,13 +156,8 @@
                 {
                     if (_chainKeyHandle.Read(tempChainKey).IsOk)
                     {
-<<<<<<< HEAD
                         if (Log.IsEnabled(LogEventLevel.Debug))
                             Log.Debug("[EcliptixProtocolChainStep] Updated Chain Key at index {Idx}: {ChainKey}", idx, Convert.ToHexString(tempChainKey));
-=======
-                        Console.WriteLine(
-                            $"[EcliptixProtocolChainStep] Updated Chain Key at index {idx}: {Convert.ToHexString(tempChainKey)}");
->>>>>>> da35fc06
                     }
                 }
             }
@@ -192,13 +167,7 @@
             PruneOldKeys();
 
             // Log message key cache
-<<<<<<< HEAD
-            if (Log.IsEnabled(LogEventLevel.Debug))
-=======
-            Console.WriteLine(
-                $"[EcliptixProtocolChainStep] Message Keys Cache after derivation (Count: {_messageKeys.Count}):");
-            foreach (var kvp in _messageKeys)
->>>>>>> da35fc06
+            if (Log.IsEnabled(LogEventLevel.Debug))
             {
                 Log.Debug("[EcliptixProtocolChainStep] Message Keys Cache after derivation (Count: {Count}):", _messageKeys.Count);
                 foreach (var kvp in _messageKeys)
@@ -242,31 +211,19 @@
 
         _chainKeyHandle.Write(newChainKey).Unwrap();
         // Log updated chain key
-<<<<<<< HEAD
         if (Log.IsEnabled(LogEventLevel.Debug))
             Log.Debug("[EcliptixProtocolChainStep] Updated Chain Key after DH Ratchet: {ChainKey}", Convert.ToHexString(newChainKey));
-=======
-        Console.WriteLine(
-            $"[EcliptixProtocolChainStep] Updated Chain Key after DH Ratchet: {Convert.ToHexString(newChainKey)}");
->>>>>>> da35fc06
 
         SetCurrentIndex(0).Unwrap();
 
         if (newDhPrivateKey != null && newDhPublicKey != null)
         {
             // Log updated DH keys
-<<<<<<< HEAD
             if (Log.IsEnabled(LogEventLevel.Debug))
             {
                 Log.Debug("[EcliptixProtocolChainStep] Updated DH Private Key: {DhPrivKey}", Convert.ToHexString(newDhPrivateKey));
                 Log.Debug("[EcliptixProtocolChainStep] Updated DH Public Key: {DhPubKey}", Convert.ToHexString(newDhPublicKey));
             }
-=======
-            Console.WriteLine(
-                $"[EcliptixProtocolChainStep] Updated DH Private Key: {Convert.ToHexString(newDhPrivateKey)}");
-            Console.WriteLine(
-                $"[EcliptixProtocolChainStep] Updated DH Public Key: {Convert.ToHexString(newDhPublicKey)}");
->>>>>>> da35fc06
         }
 
         return HandleDhKeyUpdate(newDhPrivateKey, newDhPublicKey);
@@ -293,13 +250,7 @@
         }
 
         // Log message key cache after pruning
-<<<<<<< HEAD
         if (Log.IsEnabled(LogEventLevel.Debug))
-=======
-        Console.WriteLine(
-            $"[EcliptixProtocolChainStep] Message Keys Cache after pruning (Count: {_messageKeys.Count}):");
-        foreach (var kvp in _messageKeys)
->>>>>>> da35fc06
         {
             Log.Debug("[EcliptixProtocolChainStep] Message Keys Cache after pruning (Count: {Count}):", _messageKeys.Count);
             foreach (var kvp in _messageKeys)
@@ -329,7 +280,6 @@
             byte[]? dhPrivKey = _dhPrivateKeyHandle?.ReadBytes(Constants.X25519PrivateKeySize).Unwrap();
 
             // Log keys when exporting to proto state
-<<<<<<< HEAD
             if (Log.IsEnabled(LogEventLevel.Debug))
             {
                 Log.Debug("[EcliptixProtocolChainStep] Exporting to Proto State:");
@@ -337,13 +287,6 @@
                 Log.Debug("  DH Private Key: {DhPrivKey}", dhPrivKey != null ? Convert.ToHexString(dhPrivKey) : "<null>");
                 Log.Debug("  DH Public Key: {DhPubKey}", _dhPublicKey != null ? Convert.ToHexString(_dhPublicKey) : "<null>");
             }
-=======
-            Console.WriteLine($"[EcliptixProtocolChainStep] Exporting to Proto State:");
-            Console.WriteLine($"  Chain Key: {Convert.ToHexString(chainKey)}");
-            Console.WriteLine($"  DH Private Key: {(dhPrivKey != null ? Convert.ToHexString(dhPrivKey) : "<null>")}");
-            Console.WriteLine(
-                $"  DH Public Key: {(_dhPublicKey != null ? Convert.ToHexString(_dhPublicKey) : "<null>")}");
->>>>>>> da35fc06
 
             ChainStepState proto = new()
             {
@@ -391,19 +334,12 @@
             // Log initial keys
             if (Log.IsEnabled(LogEventLevel.Debug))
             {
-<<<<<<< HEAD
                 Log.Debug("[EcliptixProtocolChainStep] Created Chain Key: {ChainKey}", Convert.ToHexString(initialChainKey));
                 if (initialDhPrivateKey != null)
                 {
                     Log.Debug("[EcliptixProtocolChainStep] Initial DH Private Key: {DhPrivKey}", Convert.ToHexString(initialDhPrivateKey));
                     Log.Debug("[EcliptixProtocolChainStep] Initial DH Public Key: {DhPubKey}", Convert.ToHexString(initialDhPublicKey));
                 }
-=======
-                Console.WriteLine(
-                    $"[EcliptixProtocolChainStep] Initial DH Private Key: {Convert.ToHexString(initialDhPrivateKey)}");
-                Console.WriteLine(
-                    $"[EcliptixProtocolChainStep] Initial DH Public Key: {Convert.ToHexString(initialDhPublicKey)}");
->>>>>>> da35fc06
             }
 
             if (initialDhPrivateKey != null)
